[workspace]
resolver = "2"
members = [
    "bin",
    "crates/cardano-chain-follower",
]

[workspace.package]
edition = "2021"
version = "0.0.1"
authors = [
    "Steven Johnson <steven.johnson@iohk.io>"
]
homepage = "https://input-output-hk.github.io/hermes"
repository = "https://github.com/input-output-hk/hermes"
license = "MIT OR Apache-2.0"

[workspace.lints.rust]
warnings = "deny"
missing_docs = "deny"
let_underscore_drop = "deny"
non_ascii_idents = "deny"
single_use_lifetimes = "deny"
trivial_casts = "deny"
trivial_numeric_casts = "deny"

[workspace.lints.rustdoc]
broken_intra_doc_links = "deny"
invalid_codeblock_attributes = "deny"
invalid_html_tags = "deny"
invalid_rust_codeblocks = "deny"
bare_urls = "deny"
unescaped_backticks = "deny"

[workspace.lints.clippy]
pedantic = "deny"
unwrap_used = "deny"
expect_used = "deny"
exit = "deny"
get_unwrap = "deny"
index_refutable_slice = "deny"
indexing_slicing = "deny"
match_on_vec_items = "deny"
match_wild_err_arm = "deny"
missing_panics_doc = "deny"
panic = "deny"
string_slice = "deny"
unchecked_duration_subtraction = "deny"
unreachable = "deny"
missing_docs_in_private_items = "deny"

[workspace.dependencies]
pallas = { version = "0.23.0" }
pallas-hardano = { version = "0.23.0" }

wasmtime = "18.0.2"
rusty_ulid = "2.0.0"
anyhow = "1.0.71"
blake2b_simd = "1.0.2"
hex-literal = "0.4.1"
thiserror = "1.0.56"
tokio = "1.34.0"
hex = "0.4.3"
tracing = "0.1.40"
tracing-subscriber = "0.3.18"
criterion = "0.5.1"
<<<<<<< HEAD
dashmap = "5.5.3"
once_cell = "1.19.0"
tokio = "1.36.0"
chrono = "0.4.35"
saffron = "0.1.0"
=======
time = "0.3.34"
once_cell = "1.19.0"
>>>>>>> 809fddb9
<|MERGE_RESOLUTION|>--- conflicted
+++ resolved
@@ -59,18 +59,13 @@
 blake2b_simd = "1.0.2"
 hex-literal = "0.4.1"
 thiserror = "1.0.56"
-tokio = "1.34.0"
 hex = "0.4.3"
 tracing = "0.1.40"
 tracing-subscriber = "0.3.18"
 criterion = "0.5.1"
-<<<<<<< HEAD
 dashmap = "5.5.3"
 once_cell = "1.19.0"
 tokio = "1.36.0"
 chrono = "0.4.35"
 saffron = "0.1.0"
-=======
-time = "0.3.34"
-once_cell = "1.19.0"
->>>>>>> 809fddb9
+time = "0.3.34"