--- conflicted
+++ resolved
@@ -56,12 +56,8 @@
 wasmtime = "17.0.0"
 rusty_ulid = "2.0.0"
 anyhow = "1.0.71"
-<<<<<<< HEAD
-thiserror = "1.0.56"
-criterion = "0.5.1"
-=======
 blake2b_simd = "1.0.2"
 hex-literal = "0.4.1"
 thiserror = "1.0.56"
-time = "0.3.34"
->>>>>>> 581eccad
+criterion = "0.5.1"
+time = "0.3.34"