--- conflicted
+++ resolved
@@ -28,13 +28,9 @@
 hex-literal = { workspace = true }  
 thiserror = { workspace = true }
 criterion = { workspace = true, optional = true }
-<<<<<<< HEAD
 chrono = { workspace = true, features = ["now"] }
 dashmap = { workspace = true }
 once_cell = { workspace = true }
 saffron = { workspace = true }
 tokio = { workspace = true, features = ["macros", "rt","sync",  "time"] }
-=======
-time = { workspace = true }
-once_cell = { workspace = true }
->>>>>>> 809fddb9
+time = { workspace = true }