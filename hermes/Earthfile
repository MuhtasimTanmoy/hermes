--- conflicted
+++ resolved
@@ -4,11 +4,7 @@
 
 # Set up our target toolchains, and copy our files.
 builder:
-<<<<<<< HEAD
     DO github.com/input-output-hk/catalyst-ci/earthly/rust:fix/alpine-3.18+SETUP
-=======
-    DO github.com/input-output-hk/catalyst-ci/earthly/rust:v2.9.0+SETUP
->>>>>>> c964b278
 
     COPY --dir .cargo .config crates bin .
     COPY Cargo.toml .
